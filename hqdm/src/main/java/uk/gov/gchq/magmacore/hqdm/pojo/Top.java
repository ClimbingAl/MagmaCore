--- conflicted
+++ resolved
@@ -55,12 +55,6 @@
     /**
      * Get predicate value(s) by predicate Object.
      *
-<<<<<<< HEAD
-     * @param predicateIri Predicate IRI.
-     * @return Set of predicate values (Object or string-literals).
-     */
-    Set<Object> value(IRI predicateIri);
-=======
      * @param predicateIri Predicate {@link IRI}
      * @return Set of predicate values (Object or string-literals).
      */
@@ -73,7 +67,6 @@
      * @return A single value of type T or null (Object or string-literals).
      */
     <T> T oneValue(IRI predicateIri);
->>>>>>> a14403be
 
     /**
      * Add predicate and object String reference to entity.
