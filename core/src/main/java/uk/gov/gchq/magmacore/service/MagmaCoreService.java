--- conflicted
+++ resolved
@@ -918,7 +918,6 @@
     }
 
     /**
-<<<<<<< HEAD
      * SPARQL queries restricted to having 3 columns for the subject, predicate, and object, with any names but they must be in that order. E.g.
      * SELECT ?s ?p ?o WHERE {...} order by ?s ?p ?o
      * The first column must contain entity IDs.
@@ -932,7 +931,9 @@
         final QueryResultList resultsList = database.executeQuery(query);
         final List<Thing> things = database.toTopObjects(resultsList);
         return Set.copyOf(things);
-=======
+    }
+
+    /**
      * Apply a set of inference rules to a subset of the model and return a MagmaCoreService attached to 
      * the resulting inference model for further use by the caller.
      *
@@ -958,6 +959,5 @@
      */
     public List<ValidationReportEntry> validate(final String query, final String rules, final boolean includeRdfsRules) {
         return database.validate(query, rules, includeRdfsRules);
->>>>>>> d725c381
     }
 }